{
	"name": "@vscode/telemetry-extractor",
	"description": "Extracts telemetry from VS Code",
	"main": "out/index.js",
	"typings": "vscode-telemetry-extractor.d.ts",
	"bin": {
		"vscode-telemetry-extractor": "./out/extractor.js"
	},
	"scripts": {
		"compile": "tsc",
		"coverage": "nyc mocha out/tests/mocha/*.js",
		"extract-core": "node ./out/extractor.js --sourceDir src/telemetry-sources/vscode --excludedDir src/telemetry-sources/vscode/extensions --eventPrefix monacoworkbench/  --outputDir . --applyEndpoints -f telemetry",
		"extract-core-verbose": "node ./out/extractor.js --sourceDir src/telemetry-sources/vscode --excludedDir src/telemetry-sources/vscode/extensions --eventPrefix monacoworkbench/  --outputDir . --applyEndpoints --silent --verbose"
	},
	"dependencies": {
<<<<<<< HEAD
		"command-line-args": "6.0.0",
		"ts-morph": "23.0.0"
	},
	"devDependencies": {
		"@types/command-line-args": "5.2.3",
		"@types/node": "20.14.11",
		"nyc": "17.0.0",
=======
		"command-line-args": "5.2.1",
		"ts-morph": "22.0.0"
	},
	"devDependencies": {
		"@types/command-line-args": "5.2.3",
		"@types/node": "18.18.2",
		"nyc": "15.1.0",
>>>>>>> 7ff4b59d
		"source-map-support": "0.5.21"
	}
}<|MERGE_RESOLUTION|>--- conflicted
+++ resolved
@@ -13,15 +13,6 @@
 		"extract-core-verbose": "node ./out/extractor.js --sourceDir src/telemetry-sources/vscode --excludedDir src/telemetry-sources/vscode/extensions --eventPrefix monacoworkbench/  --outputDir . --applyEndpoints --silent --verbose"
 	},
 	"dependencies": {
-<<<<<<< HEAD
-		"command-line-args": "6.0.0",
-		"ts-morph": "23.0.0"
-	},
-	"devDependencies": {
-		"@types/command-line-args": "5.2.3",
-		"@types/node": "20.14.11",
-		"nyc": "17.0.0",
-=======
 		"command-line-args": "5.2.1",
 		"ts-morph": "22.0.0"
 	},
@@ -29,7 +20,6 @@
 		"@types/command-line-args": "5.2.3",
 		"@types/node": "18.18.2",
 		"nyc": "15.1.0",
->>>>>>> 7ff4b59d
 		"source-map-support": "0.5.21"
 	}
 }